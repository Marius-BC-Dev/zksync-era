//! Helper module to submit transactions into the zkSync Network.

use std::{cmp, sync::Arc, time::Instant};

use anyhow::Context as _;
use multivm::{
    interface::VmExecutionResultAndLogs,
    utils::{adjust_l1_gas_price_for_tx, derive_base_fee_and_gas_per_pubdata, derive_overhead},
    vm_latest::constants::{BLOCK_GAS_LIMIT, MAX_PUBDATA_PER_BLOCK},
};
use zksync_config::configs::{api::Web3JsonRpcConfig, chain::StateKeeperConfig};
use zksync_contracts::BaseSystemContracts;
use zksync_dal::{transactions_dal::L2TxSubmissionResult, ConnectionPool};
use zksync_state::PostgresStorageCaches;
use zksync_types::{
    fee::{Fee, TransactionExecutionMetrics},
    get_code_key, get_intrinsic_constants,
    l2::{error::TxCheckError::TxDuplication, L2Tx},
    utils::storage_key_for_eth_balance,
    AccountTreeId, Address, ExecuteTransactionCommon, L2ChainId, MiniblockNumber, Nonce,
    PackedEthSignature, ProtocolVersionId, Transaction, VmVersion, H160, H256,
    MAX_GAS_PER_PUBDATA_BYTE, MAX_L2_TX_GAS_LIMIT, MAX_NEW_FACTORY_DEPS, U256,
};
use zksync_utils::h256_to_u256;

pub(super) use self::{proxy::TxProxy, result::SubmitTxError};
use crate::{
    api_server::{
        execution_sandbox::{
            get_pubdata_for_factory_deps, BlockArgs, SubmitTxStage, TransactionExecutor,
            TxExecutionArgs, TxSharedArgs, VmConcurrencyLimiter, VmPermit, SANDBOX_METRICS,
        },
        tx_sender::result::ApiCallResult,
    },
    l1_gas_price::L1GasPriceProvider,
    metrics::{TxStage, APP_METRICS},
    state_keeper::seal_criteria::{ConditionalSealer, NoopSealer, SealData},
    utils::projected_first_miniblock,
};

mod proxy;
mod result;

#[derive(Debug, Clone)]
pub struct MultiVMBaseSystemContracts {
    /// Contracts to be used for pre-virtual-blocks protocol versions.
    pub(crate) pre_virtual_blocks: BaseSystemContracts,
    /// Contracts to be used for post-virtual-blocks protocol versions.
    pub(crate) post_virtual_blocks: BaseSystemContracts,
    /// Contracts to be used for protocol versions after virtual block upgrade fix.
    pub(crate) post_virtual_blocks_finish_upgrade_fix: BaseSystemContracts,
    /// Contracts to be used for post-boojum protocol versions.
    pub(crate) post_boojum: BaseSystemContracts,
    /// Contracts to be used after the allow-list removal upgrade
    pub(crate) post_allowlist_removal: BaseSystemContracts,
}

impl MultiVMBaseSystemContracts {
    pub fn get_by_protocol_version(self, version: ProtocolVersionId) -> BaseSystemContracts {
        match version {
            ProtocolVersionId::Version0
            | ProtocolVersionId::Version1
            | ProtocolVersionId::Version2
            | ProtocolVersionId::Version3
            | ProtocolVersionId::Version4
            | ProtocolVersionId::Version5
            | ProtocolVersionId::Version6
            | ProtocolVersionId::Version7
            | ProtocolVersionId::Version8
            | ProtocolVersionId::Version9
            | ProtocolVersionId::Version10
            | ProtocolVersionId::Version11
            | ProtocolVersionId::Version12 => self.pre_virtual_blocks,
            ProtocolVersionId::Version13 => self.post_virtual_blocks,
            ProtocolVersionId::Version14
            | ProtocolVersionId::Version15
            | ProtocolVersionId::Version16
            | ProtocolVersionId::Version17 => self.post_virtual_blocks_finish_upgrade_fix,
            ProtocolVersionId::Version18 => self.post_boojum,
            ProtocolVersionId::Version19 | ProtocolVersionId::Version20 => {
                self.post_allowlist_removal
            }
        }
    }
}

/// Smart contracts to be used in the API sandbox requests, e.g. for estimating gas and
/// performing `eth_call` requests.
#[derive(Debug, Clone)]
pub struct ApiContracts {
    /// Contracts to be used when estimating gas.
    /// These contracts (mainly, bootloader) normally should be tuned to provide accurate
    /// execution metrics.
    pub(crate) estimate_gas: MultiVMBaseSystemContracts,
    /// Contracts to be used when performing `eth_call` requests.
    /// These contracts (mainly, bootloader) normally should be tuned to provide better UX
    /// experience (e.g. revert messages).
    pub(crate) eth_call: MultiVMBaseSystemContracts,
}

impl ApiContracts {
    /// Loads the contracts from the local file system.
    /// This method is *currently* preferred to be used in all contexts,
    /// given that there is no way to fetch "playground" contracts from the main node.
    pub fn load_from_disk() -> Self {
        Self {
            estimate_gas: MultiVMBaseSystemContracts {
                pre_virtual_blocks: BaseSystemContracts::estimate_gas_pre_virtual_blocks(),
                post_virtual_blocks: BaseSystemContracts::estimate_gas_post_virtual_blocks(),
                post_virtual_blocks_finish_upgrade_fix:
                    BaseSystemContracts::estimate_gas_post_virtual_blocks_finish_upgrade_fix(),
                post_boojum: BaseSystemContracts::estimate_gas_post_boojum(),
                post_allowlist_removal: BaseSystemContracts::estimate_gas_post_allowlist_removal(),
            },
            eth_call: MultiVMBaseSystemContracts {
                pre_virtual_blocks: BaseSystemContracts::playground_pre_virtual_blocks(),
                post_virtual_blocks: BaseSystemContracts::playground_post_virtual_blocks(),
                post_virtual_blocks_finish_upgrade_fix:
                    BaseSystemContracts::playground_post_virtual_blocks_finish_upgrade_fix(),
                post_boojum: BaseSystemContracts::playground_post_boojum(),
                post_allowlist_removal: BaseSystemContracts::playground_post_allowlist_removal(),
            },
        }
    }
}

/// Builder for the `TxSender`.
#[derive(Debug)]
pub struct TxSenderBuilder {
    /// Shared TxSender configuration.
    config: TxSenderConfig,
    /// Connection pool for read requests.
    replica_connection_pool: ConnectionPool,
    /// Connection pool for write requests. If not set, `proxy` must be set.
    master_connection_pool: Option<ConnectionPool>,
    /// Proxy to submit transactions to the network. If not set, `master_connection_pool` must be set.
    proxy: Option<TxProxy>,
    /// Batch sealer used to check whether transaction can be executed by the sequencer.
    sealer: Option<Arc<dyn ConditionalSealer>>,
}

impl TxSenderBuilder {
    pub fn new(config: TxSenderConfig, replica_connection_pool: ConnectionPool) -> Self {
        Self {
            config,
            replica_connection_pool,
            master_connection_pool: None,
            proxy: None,
            sealer: None,
        }
    }

    pub fn with_sealer(mut self, sealer: Arc<dyn ConditionalSealer>) -> Self {
        self.sealer = Some(sealer);
        self
    }

    pub fn with_tx_proxy(mut self, main_node_url: &str) -> Self {
        self.proxy = Some(TxProxy::new(main_node_url));
        self
    }

    pub fn with_main_connection_pool(mut self, master_connection_pool: ConnectionPool) -> Self {
        self.master_connection_pool = Some(master_connection_pool);
        self
    }

    pub async fn build(
        self,
        l1_gas_price_source: Arc<dyn L1GasPriceProvider>,
        vm_concurrency_limiter: Arc<VmConcurrencyLimiter>,
        api_contracts: ApiContracts,
        storage_caches: PostgresStorageCaches,
    ) -> TxSender {
        assert!(
            self.master_connection_pool.is_some() || self.proxy.is_some(),
            "Either master connection pool or proxy must be set"
        );

        // Use noop sealer if no sealer was explicitly provided.
        let sealer = self.sealer.unwrap_or_else(|| Arc::new(NoopSealer));

        TxSender(Arc::new(TxSenderInner {
            sender_config: self.config,
            master_connection_pool: self.master_connection_pool,
            replica_connection_pool: self.replica_connection_pool,
            l1_gas_price_source,
            api_contracts,
            proxy: self.proxy,
            vm_concurrency_limiter,
            storage_caches,
            sealer,
            executor: TransactionExecutor::Real,
        }))
    }
}

/// Internal static `TxSender` configuration.
/// This structure is detached from `ZkSyncConfig`, since different node types (main, external, etc)
/// may require different configuration layouts.
/// The intention is to only keep the actually used information here.
#[derive(Debug, Clone)]
pub struct TxSenderConfig {
    pub fee_account_addr: Address,
    pub gas_price_scale_factor: f64,
    pub max_nonce_ahead: u32,
    pub max_allowed_l2_tx_gas_limit: u32,
    pub fair_l2_gas_price: u64,
    pub vm_execution_cache_misses_limit: Option<usize>,
    pub validation_computational_gas_limit: u32,
    pub chain_id: L2ChainId,
}

impl TxSenderConfig {
    pub fn new(
        state_keeper_config: &StateKeeperConfig,
        web3_json_config: &Web3JsonRpcConfig,
        chain_id: L2ChainId,
    ) -> Self {
        Self {
            fee_account_addr: state_keeper_config.fee_account_addr,
            gas_price_scale_factor: web3_json_config.gas_price_scale_factor,
            max_nonce_ahead: web3_json_config.max_nonce_ahead,
            max_allowed_l2_tx_gas_limit: state_keeper_config.max_allowed_l2_tx_gas_limit,
            fair_l2_gas_price: state_keeper_config.fair_l2_gas_price,
            vm_execution_cache_misses_limit: web3_json_config.vm_execution_cache_misses_limit,
            validation_computational_gas_limit: state_keeper_config
                .validation_computational_gas_limit,
            chain_id,
        }
    }
}

pub struct TxSenderInner {
    pub(super) sender_config: TxSenderConfig,
    pub master_connection_pool: Option<ConnectionPool>,
    pub replica_connection_pool: ConnectionPool,
    // Used to keep track of gas prices for the fee ticker.
    pub l1_gas_price_source: Arc<dyn L1GasPriceProvider>,
    pub(super) api_contracts: ApiContracts,
    /// Optional transaction proxy to be used for transaction submission.
    pub(super) proxy: Option<TxProxy>,
    /// Used to limit the amount of VMs that can be executed simultaneously.
    pub(super) vm_concurrency_limiter: Arc<VmConcurrencyLimiter>,
    // Caches used in VM execution.
    storage_caches: PostgresStorageCaches,
    /// Batch sealer used to check whether transaction can be executed by the sequencer.
    sealer: Arc<dyn ConditionalSealer>,
    pub(super) executor: TransactionExecutor,
}

#[derive(Clone)]
pub struct TxSender(pub(super) Arc<TxSenderInner>);

impl std::fmt::Debug for TxSender {
    fn fmt(&self, f: &mut std::fmt::Formatter<'_>) -> std::fmt::Result {
        f.debug_struct("TxSender").finish()
    }
}

impl TxSender {
    pub(crate) fn vm_concurrency_limiter(&self) -> Arc<VmConcurrencyLimiter> {
        Arc::clone(&self.0.vm_concurrency_limiter)
    }

    pub(crate) fn storage_caches(&self) -> PostgresStorageCaches {
        self.0.storage_caches.clone()
    }

    // TODO (PLA-725): propagate DB errors instead of panicking
    #[tracing::instrument(skip(self, tx))]
    pub async fn submit_tx(&self, tx: L2Tx) -> Result<L2TxSubmissionResult, SubmitTxError> {
        let stage_latency = SANDBOX_METRICS.submit_tx[&SubmitTxStage::Validate].start();
        self.validate_tx(&tx).await?;
        stage_latency.observe();

        let stage_latency = SANDBOX_METRICS.submit_tx[&SubmitTxStage::DryRun].start();
        let shared_args = self.shared_args();
        let vm_permit = self.0.vm_concurrency_limiter.acquire().await;
        let vm_permit = vm_permit.ok_or(SubmitTxError::ServerShuttingDown)?;
        let mut connection = self
            .0
            .replica_connection_pool
            .access_storage_tagged("api")
            .await
            .unwrap();
        let block_args = BlockArgs::pending(&mut connection).await;
        drop(connection);

<<<<<<< HEAD
        let (_, tx_metrics) = self
            .0
            .executor
            .execute_tx_in_sandbox(
                vm_permit.clone(),
                shared_args.clone(),
                true,
                TxExecutionArgs::for_validation(&tx),
                self.0.replica_connection_pool.clone(),
                tx.clone().into(),
                block_args,
                vec![],
            )
            .await;
=======
        let (_, tx_metrics, published_bytecodes) = execute_tx_in_sandbox(
            vm_permit.clone(),
            shared_args.clone(),
            true,
            TxExecutionArgs::for_validation(&tx),
            self.0.replica_connection_pool.clone(),
            tx.clone().into(),
            block_args,
            vec![],
        )
        .await;
>>>>>>> 53defbab

        tracing::info!(
            "Submit tx {:?} with execution metrics {:?}",
            tx.hash(),
            tx_metrics
        );
        stage_latency.observe();

        let stage_latency = SANDBOX_METRICS.submit_tx[&SubmitTxStage::VerifyExecute].start();
        let computational_gas_limit = self.0.sender_config.validation_computational_gas_limit;
        let validation_result = self
            .0
            .executor
            .validate_tx_in_sandbox(
                self.0.replica_connection_pool.clone(),
                vm_permit,
                tx.clone(),
                shared_args,
                block_args,
                computational_gas_limit,
            )
            .await;
        stage_latency.observe();

        if let Err(err) = validation_result {
            return Err(err.into());
        }

        if !published_bytecodes {
            return Err(SubmitTxError::FailedToPublishCompressedBytecodes);
        }

        let stage_started_at = Instant::now();
        self.ensure_tx_executable(tx.clone().into(), &tx_metrics, true)?;

        if let Some(proxy) = &self.0.proxy {
            // We're running an external node: we have to proxy the transaction to the main node.
            // But before we do that, save the tx to cache in case someone will request it
            // Before it reaches the main node.
            proxy.save_tx(tx.hash(), tx.clone()).await;
            proxy.submit_tx(&tx).await?;
            // Now, after we are sure that the tx is on the main node, remove it from cache
            // since we don't want to store txs that might have been replaced or otherwise removed
            // from the mempool.
            proxy.forget_tx(tx.hash()).await;
            SANDBOX_METRICS.submit_tx[&SubmitTxStage::TxProxy].observe(stage_started_at.elapsed());
            APP_METRICS.processed_txs[&TxStage::Proxied].inc();
            return Ok(L2TxSubmissionResult::Proxied);
        } else {
            assert!(
                self.0.master_connection_pool.is_some(),
                "TxSender is instantiated without both master connection pool and tx proxy"
            );
        }

        let nonce = tx.common_data.nonce.0;
        let hash = tx.hash();
        let initiator_account = tx.initiator_account();
        let submission_res_handle = self
            .0
            .master_connection_pool
            .as_ref()
            .unwrap() // Checked above
            .access_storage_tagged("api")
            .await
            .unwrap()
            .transactions_dal()
            .insert_transaction_l2(tx, tx_metrics)
            .await;

        APP_METRICS.processed_txs[&TxStage::Mempool(submission_res_handle)].inc();

        match submission_res_handle {
            L2TxSubmissionResult::AlreadyExecuted => {
                let Nonce(expected_nonce) =
                    self.get_expected_nonce(initiator_account).await.unwrap();
                Err(SubmitTxError::NonceIsTooLow(
                    expected_nonce,
                    expected_nonce + self.0.sender_config.max_nonce_ahead,
                    nonce,
                ))
            }
            L2TxSubmissionResult::Duplicate => Err(SubmitTxError::IncorrectTx(TxDuplication(hash))),
            _ => {
                SANDBOX_METRICS.submit_tx[&SubmitTxStage::DbInsert]
                    .observe(stage_started_at.elapsed());
                Ok(submission_res_handle)
            }
        }
    }

    fn shared_args(&self) -> TxSharedArgs {
        TxSharedArgs {
            operator_account: AccountTreeId::new(self.0.sender_config.fee_account_addr),
            l1_gas_price: self.0.l1_gas_price_source.estimate_effective_gas_price(),
            fair_l2_gas_price: self.0.sender_config.fair_l2_gas_price,
            base_system_contracts: self.0.api_contracts.eth_call.clone(),
            caches: self.storage_caches(),
            validation_computational_gas_limit: self
                .0
                .sender_config
                .validation_computational_gas_limit,
            chain_id: self.0.sender_config.chain_id,
        }
    }

    async fn validate_tx(&self, tx: &L2Tx) -> Result<(), SubmitTxError> {
        let max_gas = U256::from(u32::MAX);
        if tx.common_data.fee.gas_limit > max_gas
            || tx.common_data.fee.gas_per_pubdata_limit > max_gas
        {
            return Err(SubmitTxError::GasLimitIsTooBig);
        }

        // TODO (SMA-1715): do not subsidize the overhead for the transaction

        if tx.common_data.fee.gas_limit > self.0.sender_config.max_allowed_l2_tx_gas_limit.into() {
            tracing::info!(
                "Submitted Tx is Unexecutable {:?} because of GasLimitIsTooBig {}",
                tx.hash(),
                tx.common_data.fee.gas_limit,
            );
            return Err(SubmitTxError::GasLimitIsTooBig);
        }
        if tx.common_data.fee.max_fee_per_gas < self.0.sender_config.fair_l2_gas_price.into() {
            tracing::info!(
                "Submitted Tx is Unexecutable {:?} because of MaxFeePerGasTooLow {}",
                tx.hash(),
                tx.common_data.fee.max_fee_per_gas
            );
            return Err(SubmitTxError::MaxFeePerGasTooLow);
        }
        if tx.common_data.fee.max_fee_per_gas < tx.common_data.fee.max_priority_fee_per_gas {
            tracing::info!(
                "Submitted Tx is Unexecutable {:?} because of MaxPriorityFeeGreaterThanMaxFee {}",
                tx.hash(),
                tx.common_data.fee.max_fee_per_gas
            );
            return Err(SubmitTxError::MaxPriorityFeeGreaterThanMaxFee);
        }
        if tx.execute.factory_deps_length() > MAX_NEW_FACTORY_DEPS {
            return Err(SubmitTxError::TooManyFactoryDependencies(
                tx.execute.factory_deps_length(),
                MAX_NEW_FACTORY_DEPS,
            ));
        }

        let intrinsic_consts = get_intrinsic_constants();
        assert!(
            intrinsic_consts.l2_tx_intrinsic_pubdata == 0,
            "Currently we assume that the L2 transactions do not have any intrinsic pubdata"
        );
        let min_gas_limit = U256::from(intrinsic_consts.l2_tx_intrinsic_gas);
        if tx.common_data.fee.gas_limit < min_gas_limit {
            return Err(SubmitTxError::IntrinsicGas);
        }

        // We still double-check the nonce manually
        // to make sure that only the correct nonce is submitted and the transaction's hashes never repeat
        self.validate_account_nonce(tx).await?;
        // Even though without enough balance the tx will not pass anyway
        // we check the user for enough balance explicitly here for better DevEx.
        self.validate_enough_balance(tx).await?;
        Ok(())
    }

    async fn validate_account_nonce(&self, tx: &L2Tx) -> Result<(), SubmitTxError> {
        let Nonce(expected_nonce) = self
            .get_expected_nonce(tx.initiator_account())
            .await
            .unwrap();

        if tx.common_data.nonce.0 < expected_nonce {
            Err(SubmitTxError::NonceIsTooLow(
                expected_nonce,
                expected_nonce + self.0.sender_config.max_nonce_ahead,
                tx.nonce().0,
            ))
        } else {
            let max_nonce = expected_nonce + self.0.sender_config.max_nonce_ahead;
            if !(expected_nonce..=max_nonce).contains(&tx.common_data.nonce.0) {
                Err(SubmitTxError::NonceIsTooHigh(
                    expected_nonce,
                    max_nonce,
                    tx.nonce().0,
                ))
            } else {
                Ok(())
            }
        }
    }

    async fn get_expected_nonce(&self, initiator_account: Address) -> anyhow::Result<Nonce> {
        let mut storage = self
            .0
            .replica_connection_pool
            .access_storage_tagged("api")
            .await?;

        let latest_block_number = storage
            .blocks_dal()
            .get_sealed_miniblock_number()
            .await
            .context("failed getting sealed miniblock number")?;
        let latest_block_number = match latest_block_number {
            Some(number) => number,
            None => {
                // We don't have miniblocks in the storage yet. Use the snapshot miniblock number instead.
                let first_local_miniblock = projected_first_miniblock(&mut storage).await?;
                MiniblockNumber(first_local_miniblock.saturating_sub(1))
            }
        };

        let nonce = storage
            .storage_web3_dal()
            .get_address_historical_nonce(initiator_account, latest_block_number)
            .await
            .with_context(|| {
                format!("failed getting nonce for address {initiator_account:?} at miniblock #{latest_block_number}")
            })?;
        let nonce = u32::try_from(nonce)
            .map_err(|err| anyhow::anyhow!("failed converting nonce to u32: {err}"))?;
        Ok(Nonce(nonce))
    }

    async fn validate_enough_balance(&self, tx: &L2Tx) -> Result<(), SubmitTxError> {
        let paymaster = tx.common_data.paymaster_params.paymaster;

        // The paymaster is expected to pay for the tx,
        // whatever balance the user has, we don't care.
        if paymaster != Address::default() {
            return Ok(());
        }

        let balance = self.get_balance(&tx.common_data.initiator_address).await;

        // Estimate the minimum fee price user will agree to.
        let gas_price = cmp::min(
            tx.common_data.fee.max_fee_per_gas,
            U256::from(self.0.sender_config.fair_l2_gas_price)
                + tx.common_data.fee.max_priority_fee_per_gas,
        );
        let max_fee = tx.common_data.fee.gas_limit * gas_price;
        let max_fee_and_value = max_fee + tx.execute.value;

        if balance < max_fee_and_value {
            Err(SubmitTxError::NotEnoughBalanceForFeeValue(
                balance,
                max_fee,
                tx.execute.value,
            ))
        } else {
            Ok(())
        }
    }

    async fn get_balance(&self, initiator_address: &H160) -> U256 {
        let eth_balance_key = storage_key_for_eth_balance(initiator_address);

        let balance = self
            .0
            .replica_connection_pool
            .access_storage_tagged("api")
            .await
            .unwrap()
            .storage_dal()
            .get_by_key(&eth_balance_key)
            .await
            .unwrap_or_default();

        h256_to_u256(balance)
    }

    /// Given the gas_limit to be used for the body of the transaction,
    /// returns the result for executing the transaction with such gas_limit
    #[allow(clippy::too_many_arguments)]
    async fn estimate_gas_step(
        &self,
        vm_permit: VmPermit,
        mut tx: Transaction,
        gas_per_pubdata_byte: u64,
        tx_gas_limit: u32,
        l1_gas_price: u64,
        block_args: BlockArgs,
        base_fee: u64,
        vm_version: VmVersion,
    ) -> (VmExecutionResultAndLogs, TransactionExecutionMetrics) {
        let gas_limit_with_overhead = tx_gas_limit
            + derive_overhead(
                tx_gas_limit,
                gas_per_pubdata_byte as u32,
                tx.encoding_len(),
                tx.tx_format() as u8,
                vm_version,
            );

        match &mut tx.common_data {
            ExecuteTransactionCommon::L1(l1_common_data) => {
                l1_common_data.gas_limit = gas_limit_with_overhead.into();
                let required_funds =
                    l1_common_data.gas_limit * l1_common_data.max_fee_per_gas + tx.execute.value;
                l1_common_data.to_mint = required_funds;
            }
            ExecuteTransactionCommon::L2(l2_common_data) => {
                l2_common_data.fee.gas_limit = gas_limit_with_overhead.into();
            }
            ExecuteTransactionCommon::ProtocolUpgrade(common_data) => {
                common_data.gas_limit = gas_limit_with_overhead.into();

                let required_funds =
                    common_data.gas_limit * common_data.max_fee_per_gas + tx.execute.value;

                common_data.to_mint = required_funds;
            }
        }

        let shared_args = self.shared_args_for_gas_estimate(l1_gas_price);
        let vm_execution_cache_misses_limit = self.0.sender_config.vm_execution_cache_misses_limit;
        let execution_args =
            TxExecutionArgs::for_gas_estimate(vm_execution_cache_misses_limit, &tx, base_fee);
<<<<<<< HEAD
        let (exec_result, tx_metrics) = self
            .0
            .executor
            .execute_tx_in_sandbox(
                vm_permit,
                shared_args,
                true,
                execution_args,
                self.0.replica_connection_pool.clone(),
                tx.clone(),
                block_args,
                vec![],
            )
            .await;
=======
        let (exec_result, tx_metrics, _) = execute_tx_in_sandbox(
            vm_permit,
            shared_args,
            true,
            execution_args,
            self.0.replica_connection_pool.clone(),
            tx.clone(),
            block_args,
            vec![],
        )
        .await;
>>>>>>> 53defbab

        (exec_result, tx_metrics)
    }

    fn shared_args_for_gas_estimate(&self, l1_gas_price: u64) -> TxSharedArgs {
        let config = &self.0.sender_config;
        TxSharedArgs {
            operator_account: AccountTreeId::new(config.fee_account_addr),
            l1_gas_price,
            fair_l2_gas_price: config.fair_l2_gas_price,
            // We want to bypass the computation gas limit check for gas estimation
            validation_computational_gas_limit: BLOCK_GAS_LIMIT,
            base_system_contracts: self.0.api_contracts.estimate_gas.clone(),
            caches: self.storage_caches(),
            chain_id: config.chain_id,
        }
    }

    pub async fn get_txs_fee_in_wei(
        &self,
        mut tx: Transaction,
        estimated_fee_scale_factor: f64,
        acceptable_overestimation: u32,
    ) -> Result<Fee, SubmitTxError> {
        let estimation_started_at = Instant::now();

        let mut connection = self
            .0
            .replica_connection_pool
            .access_storage_tagged("api")
            .await
            .unwrap();
        let block_args = BlockArgs::pending(&mut connection).await;
        // If protocol version is not present, we'll use the pre-boojum one
        let protocol_version = connection
            .blocks_dal()
            .get_miniblock_protocol_version_id(block_args.resolved_block_number())
            .await
            .unwrap()
            .unwrap_or(ProtocolVersionId::last_pre_boojum());
        drop(connection);

        let l1_gas_price = {
            let effective_gas_price = self.0.l1_gas_price_source.estimate_effective_gas_price();
            let current_l1_gas_price =
                ((effective_gas_price as f64) * self.0.sender_config.gas_price_scale_factor) as u64;

            // In order for execution to pass smoothly, we need to ensure that block's required `gasPerPubdata` will be
            // <= to the one in the transaction itself.
            adjust_l1_gas_price_for_tx(
                current_l1_gas_price,
                self.0.sender_config.fair_l2_gas_price,
                tx.gas_per_pubdata_byte_limit(),
                protocol_version.into(),
            )
        };

        let (base_fee, gas_per_pubdata_byte) = derive_base_fee_and_gas_per_pubdata(
            l1_gas_price,
            self.0.sender_config.fair_l2_gas_price,
            protocol_version.into(),
        );
        match &mut tx.common_data {
            ExecuteTransactionCommon::L2(common_data) => {
                common_data.fee.max_fee_per_gas = base_fee.into();
                common_data.fee.max_priority_fee_per_gas = base_fee.into();
            }
            ExecuteTransactionCommon::L1(common_data) => {
                common_data.max_fee_per_gas = base_fee.into();
            }
            ExecuteTransactionCommon::ProtocolUpgrade(common_data) => {
                common_data.max_fee_per_gas = base_fee.into();
            }
        }

        let hashed_key = get_code_key(&tx.initiator_account());
        // if the default account does not have enough funds
        // for transferring tx.value, without taking into account the fee,
        // there is no sense to estimate the fee
        let account_code_hash = self
            .0
            .replica_connection_pool
            .access_storage_tagged("api")
            .await
            .unwrap()
            .storage_dal()
            .get_by_key(&hashed_key)
            .await
            .unwrap_or_default();

        if !tx.is_l1()
            && account_code_hash == H256::zero()
            && tx.execute.value > self.get_balance(&tx.initiator_account()).await
        {
            tracing::info!(
                "fee estimation failed on validation step.
                account: {} does not have enough funds for for transferring tx.value: {}.",
                &tx.initiator_account(),
                tx.execute.value
            );
            return Err(SubmitTxError::InsufficientFundsForTransfer);
        }

        // For L2 transactions we need a properly formatted signature
        if let ExecuteTransactionCommon::L2(l2_common_data) = &mut tx.common_data {
            if l2_common_data.signature.is_empty() {
                l2_common_data.signature = PackedEthSignature::default().serialize_packed().into();
            }

            l2_common_data.fee.gas_per_pubdata_limit = MAX_GAS_PER_PUBDATA_BYTE.into();
        }

        // Acquire the vm token for the whole duration of the binary search.
        let vm_permit = self.0.vm_concurrency_limiter.acquire().await;
        let vm_permit = vm_permit.ok_or(SubmitTxError::ServerShuttingDown)?;

        // We already know how many gas is needed to cover for the publishing of the bytecodes.
        // For L1->L2 transactions all the bytecodes have been made available on L1, so no funds need to be
        // spent on re-publishing those.
        let gas_for_bytecodes_pubdata = if tx.is_l1() {
            0
        } else {
            let pubdata_for_factory_deps = get_pubdata_for_factory_deps(
                &vm_permit,
                &self.0.replica_connection_pool,
                tx.execute.factory_deps.as_deref().unwrap_or_default(),
                self.storage_caches(),
            )
            .await;

            if pubdata_for_factory_deps > MAX_PUBDATA_PER_BLOCK {
                return Err(SubmitTxError::Unexecutable(
                    "exceeds limit for published pubdata".to_string(),
                ));
            }
            pubdata_for_factory_deps * (gas_per_pubdata_byte as u32)
        };

        // We are using binary search to find the minimal values of gas_limit under which
        // the transaction succeeds
        let mut lower_bound = 0;
        let mut upper_bound = MAX_L2_TX_GAS_LIMIT as u32;
        let tx_id = format!(
            "{:?}-{}",
            tx.initiator_account(),
            tx.nonce().unwrap_or(Nonce(0))
        );
        tracing::trace!(
            "fee estimation tx {:?}: preparation took {:?}, starting binary search",
            tx_id,
            estimation_started_at.elapsed(),
        );

        let mut number_of_iterations = 0usize;
        while lower_bound + acceptable_overestimation < upper_bound {
            let mid = (lower_bound + upper_bound) / 2;
            // There is no way to distinct between errors due to out of gas
            // or normal execution errors, so we just hope that increasing the
            // gas limit will make the transaction successful
            let iteration_started_at = Instant::now();
            let try_gas_limit = gas_for_bytecodes_pubdata + mid;
            let (result, _execution_metrics) = self
                .estimate_gas_step(
                    vm_permit.clone(),
                    tx.clone(),
                    gas_per_pubdata_byte,
                    try_gas_limit,
                    l1_gas_price,
                    block_args,
                    base_fee,
                    protocol_version.into(),
                )
                .await;

            if result.result.is_failed() {
                lower_bound = mid + 1;
            } else {
                upper_bound = mid;
            }

            tracing::trace!(
                "fee estimation tx {:?}: iteration {} took {:?}. lower_bound: {}, upper_bound: {}",
                tx_id,
                number_of_iterations,
                iteration_started_at.elapsed(),
                lower_bound,
                upper_bound,
            );
            number_of_iterations += 1;
        }
        SANDBOX_METRICS
            .estimate_gas_binary_search_iterations
            .observe(number_of_iterations);

        let tx_body_gas_limit = cmp::min(
            MAX_L2_TX_GAS_LIMIT as u32,
            ((upper_bound as f64) * estimated_fee_scale_factor) as u32,
        );

        let suggested_gas_limit = tx_body_gas_limit + gas_for_bytecodes_pubdata;
        let (result, tx_metrics) = self
            .estimate_gas_step(
                vm_permit,
                tx.clone(),
                gas_per_pubdata_byte,
                suggested_gas_limit,
                l1_gas_price,
                block_args,
                base_fee,
                protocol_version.into(),
            )
            .await;

        result.into_api_call_result()?;
        self.ensure_tx_executable(tx.clone(), &tx_metrics, false)?;

        let overhead = derive_overhead(
            suggested_gas_limit,
            gas_per_pubdata_byte as u32,
            tx.encoding_len(),
            tx.tx_format() as u8,
            protocol_version.into(),
        );

        let full_gas_limit =
            match tx_body_gas_limit.overflowing_add(gas_for_bytecodes_pubdata + overhead) {
                (value, false) => value,
                (_, true) => {
                    return Err(SubmitTxError::ExecutionReverted(
                        "exceeds block gas limit".to_string(),
                        vec![],
                    ));
                }
            };

        Ok(Fee {
            max_fee_per_gas: base_fee.into(),
            max_priority_fee_per_gas: 0u32.into(),
            gas_limit: full_gas_limit.into(),
            gas_per_pubdata_limit: gas_per_pubdata_byte.into(),
        })
    }

    pub(super) async fn eth_call(
        &self,
        block_args: BlockArgs,
        tx: L2Tx,
    ) -> Result<Vec<u8>, SubmitTxError> {
        let vm_permit = self.0.vm_concurrency_limiter.acquire().await;
        let vm_permit = vm_permit.ok_or(SubmitTxError::ServerShuttingDown)?;

        let vm_execution_cache_misses_limit = self.0.sender_config.vm_execution_cache_misses_limit;
        self.0
            .executor
            .execute_tx_eth_call(
                vm_permit,
                self.shared_args(),
                self.0.replica_connection_pool.clone(),
                tx,
                block_args,
                vm_execution_cache_misses_limit,
                vec![],
            )
            .await
            .into_api_call_result()
    }

    pub async fn gas_price(&self) -> u64 {
        let gas_price = self.0.l1_gas_price_source.estimate_effective_gas_price();
        let l1_gas_price = (gas_price as f64 * self.0.sender_config.gas_price_scale_factor).round();

        let mut connection = self
            .0
            .replica_connection_pool
            .access_storage_tagged("api")
            .await
            .unwrap();
        let block_args = BlockArgs::pending(&mut connection).await;
        // If protocol version is not present, we'll use the pre-boojum one
        let protocol_version = connection
            .blocks_dal()
            .get_miniblock_protocol_version_id(block_args.resolved_block_number())
            .await
            .unwrap()
            .unwrap_or(ProtocolVersionId::last_pre_boojum());
        drop(connection);

        let (base_fee, _) = derive_base_fee_and_gas_per_pubdata(
            l1_gas_price as u64,
            self.0.sender_config.fair_l2_gas_price,
            protocol_version.into(),
        );
        base_fee
    }

    fn ensure_tx_executable(
        &self,
        transaction: Transaction,
        tx_metrics: &TransactionExecutionMetrics,
        log_message: bool,
    ) -> Result<(), SubmitTxError> {
        // Hash is not computable for the provided `transaction` during gas estimation (it doesn't have
        // its input data set). Since we don't log a hash in this case anyway, we just use a dummy value.
        let tx_hash = if log_message {
            transaction.hash()
        } else {
            H256::zero()
        };

        // Using `ProtocolVersionId::latest()` for a short period we might end up in a scenario where the StateKeeper is still pre-boojum
        // but the API assumes we are post boojum. In this situation we will determine a tx as being executable but the StateKeeper will
        // still reject them as it's not.
        let protocol_version = ProtocolVersionId::latest();
        let seal_data = SealData::for_transaction(transaction, tx_metrics, protocol_version);
        if let Some(reason) = self
            .0
            .sealer
            .find_unexecutable_reason(&seal_data, protocol_version)
        {
            let message = format!(
                "Tx is Unexecutable because of {reason}; inputs for decision: {seal_data:?}"
            );
            if log_message {
                tracing::info!("{tx_hash:#?} {message}");
            }
            return Err(SubmitTxError::Unexecutable(message));
        }
        Ok(())
    }
}<|MERGE_RESOLUTION|>--- conflicted
+++ resolved
@@ -287,8 +287,7 @@
         let block_args = BlockArgs::pending(&mut connection).await;
         drop(connection);
 
-<<<<<<< HEAD
-        let (_, tx_metrics) = self
+        let (_, tx_metrics, published_bytecodes) = self
             .0
             .executor
             .execute_tx_in_sandbox(
@@ -302,19 +301,6 @@
                 vec![],
             )
             .await;
-=======
-        let (_, tx_metrics, published_bytecodes) = execute_tx_in_sandbox(
-            vm_permit.clone(),
-            shared_args.clone(),
-            true,
-            TxExecutionArgs::for_validation(&tx),
-            self.0.replica_connection_pool.clone(),
-            tx.clone().into(),
-            block_args,
-            vec![],
-        )
-        .await;
->>>>>>> 53defbab
 
         tracing::info!(
             "Submit tx {:?} with execution metrics {:?}",
@@ -635,8 +621,7 @@
         let vm_execution_cache_misses_limit = self.0.sender_config.vm_execution_cache_misses_limit;
         let execution_args =
             TxExecutionArgs::for_gas_estimate(vm_execution_cache_misses_limit, &tx, base_fee);
-<<<<<<< HEAD
-        let (exec_result, tx_metrics) = self
+        let (exec_result, tx_metrics, _) = self
             .0
             .executor
             .execute_tx_in_sandbox(
@@ -650,19 +635,6 @@
                 vec![],
             )
             .await;
-=======
-        let (exec_result, tx_metrics, _) = execute_tx_in_sandbox(
-            vm_permit,
-            shared_args,
-            true,
-            execution_args,
-            self.0.replica_connection_pool.clone(),
-            tx.clone(),
-            block_args,
-            vec![],
-        )
-        .await;
->>>>>>> 53defbab
 
         (exec_result, tx_metrics)
     }
