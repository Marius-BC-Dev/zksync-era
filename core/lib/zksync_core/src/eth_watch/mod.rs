//! Ethereum watcher polls the Ethereum node for PriorityQueue events.
//! New events are accepted to the zkSync network once they have the sufficient amount of L1 confirmations.
//!
//! Poll interval is configured using the `ETH_POLL_INTERVAL` constant.
//! Number of confirmations is configured using the `CONFIRMATIONS_FOR_ETH_EVENT` environment variable.

use tokio::{sync::watch, task::JoinHandle};

use std::time::Duration;

use zksync_config::ETHWatchConfig;
use zksync_dal::{ConnectionPool, StorageProcessor};
use zksync_eth_client::EthInterface;
use zksync_system_constants::PRIORITY_EXPIRATION;
use zksync_types::{
    ethabi::Contract, web3::types::BlockNumber as Web3BlockNumber, Address, PriorityOpId,
    ProtocolVersionId,
};

mod client;
mod event_processors;
mod metrics;
#[cfg(test)]
mod tests;

use self::{
    client::{Error, EthClient, EthHttpQueryClient, RETRY_LIMIT},
    event_processors::{
        governance_upgrades::GovernanceUpgradesEventProcessor,
        priority_ops::PriorityOpsEventProcessor, set_chain_id::SetChainIDEventProcessor,
        upgrades::UpgradesEventProcessor, EventProcessor,
    },
    metrics::{PollStage, METRICS},
};

#[derive(Debug)]
struct EthWatchState {
    last_seen_version_id: ProtocolVersionId,
    next_expected_priority_id: PriorityOpId,
    last_processed_ethereum_block: u64,
}

#[derive(Debug)]
pub struct EthWatch<W: EthClient + Sync> {
    client: W,
    poll_interval: Duration,
    event_processors: Vec<Box<dyn EventProcessor<W>>>,

    last_processed_ethereum_block: u64,
}

impl<W: EthClient + Sync> EthWatch<W> {
    pub async fn new(
        diamond_proxy_address: Address,
        governance_contract: Option<Contract>,
        mut client: W,
        pool: &ConnectionPool,
        poll_interval: Duration,
    ) -> Self {
        let mut storage = pool.access_storage_tagged("eth_watch").await.unwrap();

        let state = Self::initialize_state(&client, &mut storage).await;

        tracing::info!("initialized state: {:?}", state);

        let priority_ops_processor =
            PriorityOpsEventProcessor::new(state.next_expected_priority_id);
        let upgrades_processor = UpgradesEventProcessor::new(state.last_seen_version_id);
        let set_chain_id_processor = SetChainIDEventProcessor::new();
        let mut event_processors: Vec<Box<dyn EventProcessor<W>>> = vec![
            Box::new(priority_ops_processor),
            Box::new(upgrades_processor),
            Box::new(set_chain_id_processor),
        ];

        if let Some(governance_contract) = governance_contract {
            let governance_upgrades_processor = GovernanceUpgradesEventProcessor::new(
                diamond_proxy_address,
                state.last_seen_version_id,
                &governance_contract,
            );
            event_processors.push(Box::new(governance_upgrades_processor))
        }

        let topics = event_processors
            .iter()
            .map(|p| p.relevant_topic())
            .collect();
        client.set_topics(topics);

        Self {
            client,
            poll_interval,
            event_processors,
            last_processed_ethereum_block: state.last_processed_ethereum_block,
        }
    }

    async fn initialize_state(client: &W, storage: &mut StorageProcessor<'_>) -> EthWatchState {
        let next_expected_priority_id: PriorityOpId = storage
            .transactions_dal()
            .last_priority_id()
            .await
            .map_or(PriorityOpId(0), |e| e + 1);

        let last_seen_version_id = storage
            .protocol_versions_dal()
            .last_version_id()
            .await
            .expect("Expected at least one (genesis) version to be present in DB");

        let last_processed_ethereum_block = match storage
            .transactions_dal()
            .get_last_processed_l1_block()
            .await
        {
            // There are some priority ops processed - start from the last processed eth block
            // but subtract 1 in case the server stopped mid-block.
            Some(block) => block.0.saturating_sub(1).into(),
            // There are no priority ops processed - to be safe, scan the last 50k blocks.
            None => client
                .finalized_block_number()
                .await
                .expect("cannot initialize eth watch: cannot get current ETH block")
                .saturating_sub(PRIORITY_EXPIRATION),
        };

        EthWatchState {
            next_expected_priority_id,
            last_seen_version_id,
            last_processed_ethereum_block,
        }
    }

    pub async fn run(
        &mut self,
        pool: ConnectionPool,
        stop_receiver: watch::Receiver<bool>,
    ) -> anyhow::Result<()> {
        let mut timer = tokio::time::interval(self.poll_interval);
        loop {
            if *stop_receiver.borrow() {
                tracing::info!("Stop signal received, eth_watch is shutting down");
                break;
            }

            timer.tick().await;
            METRICS.eth_poll.inc();

            let mut storage = pool.access_storage_tagged("eth_watch").await.unwrap();
            if let Err(error) = self.loop_iteration(&mut storage).await {
                // This is an error because otherwise we could potentially miss a priority operation
                // thus entering priority mode, which is not desired.
                tracing::error!("Failed to process new blocks {}", error);
                self.last_processed_ethereum_block =
                    Self::initialize_state(&self.client, &mut storage)
                        .await
                        .last_processed_ethereum_block;
            }
        }
        Ok(())
    }

    #[tracing::instrument(skip(self, storage))]
    async fn loop_iteration(&mut self, storage: &mut StorageProcessor<'_>) -> Result<(), Error> {
        let stage_latency = METRICS.poll_eth_node[&PollStage::Request].start();
        let to_block = self.client.finalized_block_number().await?;
        if to_block <= self.last_processed_ethereum_block {
            return Ok(());
        }

        let events = self
            .client
            .get_events(
                Web3BlockNumber::Number(self.last_processed_ethereum_block.into()),
                Web3BlockNumber::Number(to_block.into()),
                RETRY_LIMIT,
            )
            .await?;
        stage_latency.observe();

        for processor in self.event_processors.iter_mut() {
            processor
                .process_events(storage, &self.client, events.clone())
                .await?;
        }
        self.last_processed_ethereum_block = to_block;
        Ok(())
    }
}

pub async fn start_eth_watch<E: EthInterface + Send + Sync + 'static>(
    config: ETHWatchConfig,
    pool: ConnectionPool,
    eth_gateway: E,
<<<<<<< HEAD
    state_transition_chain_contract_addr: Address,
=======
    diamond_proxy_addr: Address,
>>>>>>> 7c137b72
    governance: (Contract, Address),
    stop_receiver: watch::Receiver<bool>,
) -> anyhow::Result<JoinHandle<anyhow::Result<()>>> {
    let eth_client = EthHttpQueryClient::new(
        eth_gateway,
<<<<<<< HEAD
        state_transition_chain_contract_addr,
        Some(governance.1),
        eth_watch.confirmations_for_eth_event,
    );

    let mut eth_watch = EthWatch::new(
        state_transition_chain_contract_addr,
=======
        diamond_proxy_addr,
        Some(governance.1),
        config.confirmations_for_eth_event,
    );

    let mut eth_watch = EthWatch::new(
        diamond_proxy_addr,
>>>>>>> 7c137b72
        Some(governance.0),
        eth_client,
        &pool,
        config.poll_interval(),
    )
    .await;

    Ok(tokio::spawn(async move {
        eth_watch.run(pool, stop_receiver).await
    }))
}<|MERGE_RESOLUTION|>--- conflicted
+++ resolved
@@ -193,17 +193,12 @@
     config: ETHWatchConfig,
     pool: ConnectionPool,
     eth_gateway: E,
-<<<<<<< HEAD
     state_transition_chain_contract_addr: Address,
-=======
-    diamond_proxy_addr: Address,
->>>>>>> 7c137b72
     governance: (Contract, Address),
     stop_receiver: watch::Receiver<bool>,
 ) -> anyhow::Result<JoinHandle<anyhow::Result<()>>> {
     let eth_client = EthHttpQueryClient::new(
         eth_gateway,
-<<<<<<< HEAD
         state_transition_chain_contract_addr,
         Some(governance.1),
         eth_watch.confirmations_for_eth_event,
@@ -211,15 +206,6 @@
 
     let mut eth_watch = EthWatch::new(
         state_transition_chain_contract_addr,
-=======
-        diamond_proxy_addr,
-        Some(governance.1),
-        config.confirmations_for_eth_event,
-    );
-
-    let mut eth_watch = EthWatch::new(
-        diamond_proxy_addr,
->>>>>>> 7c137b72
         Some(governance.0),
         eth_client,
         &pool,
