use multivm::utils::get_bootloader_encoding_space;
use zksync_types::ProtocolVersionId;

use crate::state_keeper::seal_criteria::{
    SealCriterion, SealData, SealResolution, StateKeeperConfig,
};

#[derive(Debug)]
pub struct TxEncodingSizeCriterion;

impl SealCriterion for TxEncodingSizeCriterion {
    fn should_seal(
        &self,
        config: &StateKeeperConfig,
        _block_open_timestamp_ms: u128,
        _tx_count: usize,
        block_data: &SealData,
        tx_data: &SealData,
        protocol_version_id: ProtocolVersionId,
    ) -> SealResolution {
<<<<<<< HEAD
        let encoding_space = get_bootloader_encoding_space(protocol_version_id.into());

        let reject_bound =
            (encoding_space as f64 * config.reject_tx_at_geometry_percentage).round();
        let include_and_seal_bound =
            (encoding_space as f64 * config.close_block_at_geometry_percentage).round();
=======
        let bootloader_tx_encoding_space =
            get_bootloader_encoding_space(protocol_version_id.into());

        let reject_bound =
            (bootloader_tx_encoding_space as f64 * config.reject_tx_at_geometry_percentage).round();
        let include_and_seal_bound = (bootloader_tx_encoding_space as f64
            * config.close_block_at_geometry_percentage)
            .round();
>>>>>>> 24054454

        if tx_data.cumulative_size > reject_bound as usize {
            let message = "Transaction cannot be included due to large encoding size";
            SealResolution::Unexecutable(message.into())
<<<<<<< HEAD
        } else if block_data.cumulative_size > encoding_space as usize {
=======
        } else if block_data.cumulative_size > bootloader_tx_encoding_space as usize {
>>>>>>> 24054454
            SealResolution::ExcludeAndSeal
        } else if block_data.cumulative_size > include_and_seal_bound as usize {
            SealResolution::IncludeAndSeal
        } else {
            SealResolution::NoSeal
        }
    }

    fn prom_criterion_name(&self) -> &'static str {
        "tx_encoding_size"
    }
}

#[cfg(test)]
mod tests {
    use super::*;

    #[test]
    fn seal_criterion() {
<<<<<<< HEAD
        let max_bootloader_encoding_space =
=======
        let bootloader_tx_encoding_space =
>>>>>>> 24054454
            get_bootloader_encoding_space(ProtocolVersionId::latest().into());

        // Create an empty config and only setup fields relevant for the test.
        let config = StateKeeperConfig {
            reject_tx_at_geometry_percentage: 0.95,
            close_block_at_geometry_percentage: 0.95,
            ..Default::default()
        };

        let criterion = TxEncodingSizeCriterion;

        let empty_block_resolution = criterion.should_seal(
            &config,
            0,
            0,
            &SealData::default(),
            &SealData::default(),
            ProtocolVersionId::latest(),
        );
        assert_eq!(empty_block_resolution, SealResolution::NoSeal);

        let unexecutable_resolution = criterion.should_seal(
            &config,
            0,
            0,
            &SealData::default(),
            &SealData {
<<<<<<< HEAD
                cumulative_size: max_bootloader_encoding_space as usize + 1,
=======
                cumulative_size: bootloader_tx_encoding_space as usize + 1,
>>>>>>> 24054454
                ..SealData::default()
            },
            ProtocolVersionId::latest(),
        );
        assert_eq!(
            unexecutable_resolution,
            SealResolution::Unexecutable(
                "Transaction cannot be included due to large encoding size".into()
            )
        );

        let exclude_and_seal_resolution = criterion.should_seal(
            &config,
            0,
            0,
            &SealData {
<<<<<<< HEAD
                cumulative_size: max_bootloader_encoding_space as usize + 1,
=======
                cumulative_size: bootloader_tx_encoding_space as usize + 1,
>>>>>>> 24054454
                ..SealData::default()
            },
            &SealData {
                cumulative_size: 1,
                ..SealData::default()
            },
            ProtocolVersionId::latest(),
        );
        assert_eq!(exclude_and_seal_resolution, SealResolution::ExcludeAndSeal);

        let include_and_seal_resolution = criterion.should_seal(
            &config,
            0,
            0,
            &SealData {
<<<<<<< HEAD
                cumulative_size: max_bootloader_encoding_space as usize,
=======
                cumulative_size: bootloader_tx_encoding_space as usize,
>>>>>>> 24054454
                ..SealData::default()
            },
            &SealData {
                cumulative_size: 1,
                ..SealData::default()
            },
            ProtocolVersionId::latest(),
        );
        assert_eq!(include_and_seal_resolution, SealResolution::IncludeAndSeal);
    }
}<|MERGE_RESOLUTION|>--- conflicted
+++ resolved
@@ -18,14 +18,6 @@
         tx_data: &SealData,
         protocol_version_id: ProtocolVersionId,
     ) -> SealResolution {
-<<<<<<< HEAD
-        let encoding_space = get_bootloader_encoding_space(protocol_version_id.into());
-
-        let reject_bound =
-            (encoding_space as f64 * config.reject_tx_at_geometry_percentage).round();
-        let include_and_seal_bound =
-            (encoding_space as f64 * config.close_block_at_geometry_percentage).round();
-=======
         let bootloader_tx_encoding_space =
             get_bootloader_encoding_space(protocol_version_id.into());
 
@@ -34,16 +26,11 @@
         let include_and_seal_bound = (bootloader_tx_encoding_space as f64
             * config.close_block_at_geometry_percentage)
             .round();
->>>>>>> 24054454
 
         if tx_data.cumulative_size > reject_bound as usize {
             let message = "Transaction cannot be included due to large encoding size";
             SealResolution::Unexecutable(message.into())
-<<<<<<< HEAD
-        } else if block_data.cumulative_size > encoding_space as usize {
-=======
         } else if block_data.cumulative_size > bootloader_tx_encoding_space as usize {
->>>>>>> 24054454
             SealResolution::ExcludeAndSeal
         } else if block_data.cumulative_size > include_and_seal_bound as usize {
             SealResolution::IncludeAndSeal
@@ -63,11 +50,7 @@
 
     #[test]
     fn seal_criterion() {
-<<<<<<< HEAD
-        let max_bootloader_encoding_space =
-=======
         let bootloader_tx_encoding_space =
->>>>>>> 24054454
             get_bootloader_encoding_space(ProtocolVersionId::latest().into());
 
         // Create an empty config and only setup fields relevant for the test.
@@ -95,11 +78,7 @@
             0,
             &SealData::default(),
             &SealData {
-<<<<<<< HEAD
-                cumulative_size: max_bootloader_encoding_space as usize + 1,
-=======
                 cumulative_size: bootloader_tx_encoding_space as usize + 1,
->>>>>>> 24054454
                 ..SealData::default()
             },
             ProtocolVersionId::latest(),
@@ -116,11 +95,7 @@
             0,
             0,
             &SealData {
-<<<<<<< HEAD
-                cumulative_size: max_bootloader_encoding_space as usize + 1,
-=======
                 cumulative_size: bootloader_tx_encoding_space as usize + 1,
->>>>>>> 24054454
                 ..SealData::default()
             },
             &SealData {
@@ -136,11 +111,7 @@
             0,
             0,
             &SealData {
-<<<<<<< HEAD
-                cumulative_size: max_bootloader_encoding_space as usize,
-=======
                 cumulative_size: bootloader_tx_encoding_space as usize,
->>>>>>> 24054454
                 ..SealData::default()
             },
             &SealData {
