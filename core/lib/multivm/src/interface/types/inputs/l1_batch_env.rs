use zksync_types::{fee_model::BatchFeeInput, Address, L1BatchNumber, H256};

use super::L2BlockEnv;

/// Unique params for each L1 batch.
///
/// Eventually, most of these parameters (`l1_gas_price`, `fair_l2_gas_price`, `fee_account`,
/// `enforced_base_fee`) will be moved to [`L2BlockEnv`]. For now, the VM doesn't support changing
/// them in the middle of execution; that's why these params are specified here.
#[derive(Debug, Clone)]
pub struct L1BatchEnv {
    // If previous batch hash is None, then this is the first batch
    pub previous_batch_hash: Option<H256>,
    pub number: L1BatchNumber,
    pub timestamp: u64,
    pub fee_input: BatchFeeInput,
    pub fee_account: Address,
    pub enforced_base_fee: Option<u64>,
    pub first_l2_block: L2BlockEnv,
<<<<<<< HEAD
}

impl L1BatchEnv {
    pub fn base_fee(&self) -> u64 {
        if let Some(base_fee) = self.enforced_base_fee {
            return base_fee;
        }
        let (base_fee, _) =
            derive_base_fee_and_gas_per_pubdata(self.l1_gas_price, self.fair_l2_gas_price);
        base_fee
    }

    pub(crate) fn block_gas_price_per_pubdata(&self) -> u64 {
        derive_base_fee_and_gas_per_pubdata(self.l1_gas_price, self.fair_l2_gas_price).1
    }
=======
>>>>>>> 6cea5bf6
}<|MERGE_RESOLUTION|>--- conflicted
+++ resolved
@@ -17,22 +17,4 @@
     pub fee_account: Address,
     pub enforced_base_fee: Option<u64>,
     pub first_l2_block: L2BlockEnv,
-<<<<<<< HEAD
-}
-
-impl L1BatchEnv {
-    pub fn base_fee(&self) -> u64 {
-        if let Some(base_fee) = self.enforced_base_fee {
-            return base_fee;
-        }
-        let (base_fee, _) =
-            derive_base_fee_and_gas_per_pubdata(self.l1_gas_price, self.fair_l2_gas_price);
-        base_fee
-    }
-
-    pub(crate) fn block_gas_price_per_pubdata(&self) -> u64 {
-        derive_base_fee_and_gas_per_pubdata(self.l1_gas_price, self.fair_l2_gas_price).1
-    }
-=======
->>>>>>> 6cea5bf6
 }