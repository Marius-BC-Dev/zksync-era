--- conflicted
+++ resolved
@@ -510,16 +510,8 @@
                     $16,
                     $17,
                     $18,
-<<<<<<< HEAD
-=======
                     $19,
                     $20,
-                    $21,
-                    $22,
-                    $23,
-                    $24,
-                    $25,
->>>>>>> 6cea5bf6
                     NOW(),
                     NOW()
                 )
@@ -2172,11 +2164,7 @@
             WHERE
                 number = $1
             "#,
-<<<<<<< HEAD
-            number.0 as u32
-=======
-            l1_batch_number.0 as i32
->>>>>>> 6cea5bf6
+            number.0 as i32
         )
         .fetch_optional(self.storage.conn())
         .await?
@@ -2478,7 +2466,7 @@
                 .await
                 .unwrap();
             conn.blocks_dal()
-                .insert_l1_batch(&l1_batch, &[], BlockGasCount::default(), &[], &[])
+                .insert_l1_batch(&l1_batch, &[], BlockGasCount::default(), &[], &[], 0)
                 .await
                 .unwrap();
             conn.blocks_dal()
