use bigdecimal::BigDecimal;
use sqlx::Row;
use zksync_system_constants::EMPTY_UNCLES_HASH;
use zksync_types::{
    api,
    ethabi::Address,
    l2_to_l1_log::L2ToL1Log,
    vm_trace::Call,
    web3::types::{BlockHeader, U64},
    zkevm_test_harness::zk_evm::zkevm_opcode_defs::system_params,
    Bytes, L1BatchNumber, L2ChainId, MiniblockNumber, H160, H2048, H256, U256,
};
use zksync_utils::bigdecimal_to_u256;

use crate::{
    instrument::InstrumentExt,
    models::{
        storage_block::{
            bind_block_where_sql_params, web3_block_number_to_sql, web3_block_where_sql,
            StorageBlockDetails, StorageL1BatchDetails,
        },
        storage_transaction::{extract_web3_transaction, web3_transaction_select_sql, CallTrace},
    },
    StorageProcessor,
};

const BLOCK_GAS_LIMIT: u32 = system_params::VM_INITIAL_FRAME_ERGS;

#[derive(Debug)]
pub struct BlocksWeb3Dal<'a, 'c> {
    pub(crate) storage: &'a mut StorageProcessor<'c>,
}

impl BlocksWeb3Dal<'_, '_> {
    pub async fn get_sealed_miniblock_number(&mut self) -> sqlx::Result<MiniblockNumber> {
        let number = sqlx::query!(
            r#"
            SELECT
                MAX(number) AS "number"
            FROM
                miniblocks
            "#
        )
        .instrument("get_sealed_block_number")
        .report_latency()
        .fetch_one(self.storage.conn())
        .await?
        .number
        .expect("DAL invocation before genesis");
        Ok(MiniblockNumber(number as u32))
    }

    pub async fn get_sealed_l1_batch_number(&mut self) -> sqlx::Result<L1BatchNumber> {
        let number = sqlx::query!(
            r#"
            SELECT
                MAX(number) AS "number"
            FROM
                l1_batches
            "#
        )
        .instrument("get_sealed_block_number")
        .report_latency()
        .fetch_one(self.storage.conn())
        .await?
        .number
        .expect("DAL invocation before genesis");
        Ok(L1BatchNumber(number as u32))
    }

    pub async fn get_block_by_web3_block_id(
        &mut self,
        block_id: api::BlockId,
        include_full_transactions: bool,
        chain_id: L2ChainId,
    ) -> sqlx::Result<Option<api::Block<api::TransactionVariant>>> {
        let transactions_sql = if include_full_transactions {
            web3_transaction_select_sql()
        } else {
            "transactions.hash as tx_hash"
        };

        let query = format!(
            "SELECT
                miniblocks.hash as block_hash,
                miniblocks.number,
                miniblocks.l1_batch_number,
                miniblocks.timestamp,
                miniblocks.base_fee_per_gas,
                prev_miniblock.hash as parent_hash,
                l1_batches.timestamp as l1_batch_timestamp,
                transactions.gas_limit as gas_limit,
                transactions.refunded_gas as refunded_gas,
                {}
            FROM miniblocks
            LEFT JOIN miniblocks prev_miniblock
                ON prev_miniblock.number = miniblocks.number - 1
            LEFT JOIN l1_batches
                ON l1_batches.number = miniblocks.l1_batch_number
            LEFT JOIN transactions
                ON transactions.miniblock_number = miniblocks.number
            WHERE {}",
            transactions_sql,
            web3_block_where_sql(block_id, 1)
        );

        let query = bind_block_where_sql_params(&block_id, sqlx::query(&query));
        let rows = query.fetch_all(self.storage.conn()).await?.into_iter();

        let block = rows.fold(None, |prev_block, db_row| {
            let mut block = prev_block.unwrap_or_else(|| {
                // This code will be only executed for the first row in the DB response.
                // All other rows will only be used to extract relevant transactions.
                let hash = db_row
                    .try_get("block_hash")
                    .map_or_else(|_| H256::zero(), H256::from_slice);
                let number = U64::from(db_row.get::<i64, &str>("number"));
                let l1_batch_number = db_row
                    .try_get::<i64, &str>("l1_batch_number")
                    .map(U64::from)
                    .ok();
                let l1_batch_timestamp = db_row
                    .try_get::<i64, &str>("l1_batch_timestamp")
                    .map(U256::from)
                    .ok();
                let parent_hash = db_row
                    .try_get("parent_hash")
                    .map_or_else(|_| H256::zero(), H256::from_slice);
                let base_fee_per_gas = db_row.get::<BigDecimal, &str>("base_fee_per_gas");

                api::Block {
                    hash,
                    parent_hash,
                    uncles_hash: EMPTY_UNCLES_HASH,
                    number,
                    l1_batch_number,
                    gas_limit: BLOCK_GAS_LIMIT.into(),
                    base_fee_per_gas: bigdecimal_to_u256(base_fee_per_gas),
                    timestamp: db_row.get::<i64, &str>("timestamp").into(),
                    l1_batch_timestamp,
                    // TODO: include logs
                    ..api::Block::default()
                }
            });
            if db_row.try_get::<&[u8], &str>("tx_hash").is_ok() {
                let tx_gas_limit = bigdecimal_to_u256(db_row.get::<BigDecimal, &str>("gas_limit"));
                let tx_refunded_gas = U256::from((db_row.get::<i64, &str>("refunded_gas")) as u32);

                block.gas_used += tx_gas_limit - tx_refunded_gas;
                let tx = if include_full_transactions {
                    let tx = extract_web3_transaction(db_row, chain_id);
                    api::TransactionVariant::Full(tx)
                } else {
                    api::TransactionVariant::Hash(H256::from_slice(db_row.get("tx_hash")))
                };
                block.transactions.push(tx);
            }
            Some(block)
        });
        Ok(block)
    }

    pub async fn get_block_tx_count(
        &mut self,
        block_id: api::BlockId,
    ) -> sqlx::Result<Option<(MiniblockNumber, U256)>> {
        let query = format!(
            "SELECT number, l1_tx_count + l2_tx_count AS tx_count FROM miniblocks WHERE {}",
            web3_block_where_sql(block_id, 1)
        );
        let query = bind_block_where_sql_params(&block_id, sqlx::query(&query));

        Ok(query.fetch_optional(self.storage.conn()).await?.map(|row| {
            let miniblock_number = row.get::<i64, _>("number") as u32;
            let tx_count = row.get::<i32, _>("tx_count") as u32;
            (MiniblockNumber(miniblock_number), tx_count.into())
        }))
    }

    /// Returns hashes of blocks with numbers starting from `from_block` and the number of the last block.
    pub async fn get_block_hashes_since(
        &mut self,
        from_block: MiniblockNumber,
        limit: usize,
    ) -> sqlx::Result<(Vec<H256>, Option<MiniblockNumber>)> {
        let rows = sqlx::query!(
            r#"
            SELECT
                number,
                hash
            FROM
                miniblocks
            WHERE
                number >= $1
            ORDER BY
                number ASC
            LIMIT
                $2
            "#,
            from_block.0 as i64,
            limit as i32
        )
        .fetch_all(self.storage.conn())
        .await?;

        let last_block_number = rows.last().map(|row| MiniblockNumber(row.number as u32));
        let hashes = rows.iter().map(|row| H256::from_slice(&row.hash)).collect();
        Ok((hashes, last_block_number))
    }

    /// Returns hashes of blocks with numbers greater than `from_block` and the number of the last block.
    pub async fn get_block_headers_after(
        &mut self,
        from_block: MiniblockNumber,
    ) -> sqlx::Result<Vec<BlockHeader>> {
        let rows = sqlx::query!(
            r#"
            SELECT
                hash,
                number,
                timestamp
            FROM
                miniblocks
            WHERE
                number > $1
            ORDER BY
                number ASC
            "#,
            from_block.0 as i64,
        )
        .fetch_all(self.storage.conn())
        .await?;

        let blocks = rows.into_iter().map(|row| BlockHeader {
            hash: Some(H256::from_slice(&row.hash)),
            parent_hash: H256::zero(),
            uncles_hash: EMPTY_UNCLES_HASH,
            author: H160::zero(),
            state_root: H256::zero(),
            transactions_root: H256::zero(),
            receipts_root: H256::zero(),
            number: Some(U64::from(row.number)),
            gas_used: U256::zero(),
            gas_limit: U256::zero(),
            base_fee_per_gas: None,
            extra_data: Bytes::default(),
            // TODO: include logs
            logs_bloom: H2048::default(),
            timestamp: U256::from(row.timestamp),
            difficulty: U256::zero(),
            mix_hash: None,
            nonce: None,
        });
        Ok(blocks.collect())
    }

    pub async fn resolve_block_id(
        &mut self,
        block_id: api::BlockId,
    ) -> sqlx::Result<Option<MiniblockNumber>> {
        let query_string = match block_id {
            api::BlockId::Hash(_) => "SELECT number FROM miniblocks WHERE hash = $1".to_owned(),
            api::BlockId::Number(api::BlockNumber::Number(_)) => {
                // The reason why instead of returning the `block_number` directly we use query is
                // to handle numbers of blocks that are not created yet.
                // the `SELECT number FROM miniblocks WHERE number=block_number` for
                // non-existing block number will returns zero.
                "SELECT number FROM miniblocks WHERE number = $1".to_owned()
            }
            api::BlockId::Number(api::BlockNumber::Earliest) => {
                return Ok(Some(MiniblockNumber(0)));
            }
            api::BlockId::Number(block_number) => web3_block_number_to_sql(block_number),
        };
        let row = bind_block_where_sql_params(&block_id, sqlx::query(&query_string))
            .fetch_optional(self.storage.conn())
            .await?;

        let block_number = row
            .and_then(|row| row.get::<Option<i64>, &str>("number"))
            .map(|n| MiniblockNumber(n as u32));
        Ok(block_number)
    }

    /// Returns L1 batch timestamp for either sealed or pending L1 batch.
    pub async fn get_expected_l1_batch_timestamp(
        &mut self,
        l1_batch_number: L1BatchNumber,
    ) -> sqlx::Result<Option<u64>> {
        let first_miniblock_of_batch = if l1_batch_number.0 == 0 {
            MiniblockNumber(0)
        } else {
            match self
                .get_miniblock_range_of_l1_batch(l1_batch_number - 1)
                .await?
            {
                Some((_, miniblock_number)) => miniblock_number + 1,
                None => return Ok(None),
            }
        };
        let timestamp = sqlx::query!(
            r#"
            SELECT
                timestamp
            FROM
                miniblocks
            WHERE
                number = $1
            "#,
            first_miniblock_of_batch.0 as i64
        )
        .fetch_optional(self.storage.conn())
        .await?
        .map(|row| row.timestamp as u64);
        Ok(timestamp)
    }

    pub async fn get_miniblock_hash(
        &mut self,
        block_number: MiniblockNumber,
    ) -> sqlx::Result<Option<H256>> {
        let hash = sqlx::query!(
            r#"
            SELECT
                hash
            FROM
                miniblocks
            WHERE
                number = $1
            "#,
            block_number.0 as i64
        )
        .fetch_optional(self.storage.conn())
        .await?
        .map(|row| H256::from_slice(&row.hash));
        Ok(hash)
    }

    pub async fn get_l2_to_l1_logs(
        &mut self,
        block_number: L1BatchNumber,
    ) -> sqlx::Result<Vec<L2ToL1Log>> {
        let raw_logs = sqlx::query!(
            r#"
            SELECT
                l2_to_l1_logs
            FROM
                l1_batches
            WHERE
                number = $1
            "#,
            block_number.0 as i64
        )
        .fetch_optional(self.storage.conn())
        .await?
        .map(|row| row.l2_to_l1_logs)
        .unwrap_or_default();

        Ok(raw_logs
            .into_iter()
            .map(|bytes| L2ToL1Log::from_slice(&bytes))
            .collect())
    }

    pub async fn get_l1_batch_number_of_miniblock(
        &mut self,
        miniblock_number: MiniblockNumber,
    ) -> sqlx::Result<Option<L1BatchNumber>> {
        let number: Option<i64> = sqlx::query!(
            r#"
            SELECT
                l1_batch_number
            FROM
                miniblocks
            WHERE
                number = $1
            "#,
            miniblock_number.0 as i64
        )
        .fetch_optional(self.storage.conn())
        .await?
        .and_then(|row| row.l1_batch_number);

        Ok(number.map(|number| L1BatchNumber(number as u32)))
    }

    pub async fn get_miniblock_range_of_l1_batch(
        &mut self,
        l1_batch_number: L1BatchNumber,
    ) -> sqlx::Result<Option<(MiniblockNumber, MiniblockNumber)>> {
        let row = sqlx::query!(
            r#"
            SELECT
                MIN(miniblocks.number) AS "min?",
                MAX(miniblocks.number) AS "max?"
            FROM
                miniblocks
            WHERE
                l1_batch_number = $1
            "#,
            l1_batch_number.0 as i64
        )
        .fetch_one(self.storage.conn())
        .await?;

        Ok(match (row.min, row.max) {
            (Some(min), Some(max)) => {
                Some((MiniblockNumber(min as u32), MiniblockNumber(max as u32)))
            }
            (None, None) => None,
            _ => unreachable!(),
        })
    }

    pub async fn get_l1_batch_info_for_tx(
        &mut self,
        tx_hash: H256,
    ) -> sqlx::Result<Option<(L1BatchNumber, u16)>> {
        let row = sqlx::query!(
            r#"
            SELECT
                l1_batch_number,
                l1_batch_tx_index
            FROM
                transactions
            WHERE
                hash = $1
            "#,
            tx_hash.as_bytes()
        )
        .fetch_optional(self.storage.conn())
        .await?;

        let result = row.and_then(|row| match (row.l1_batch_number, row.l1_batch_tx_index) {
            (Some(l1_batch_number), Some(l1_batch_tx_index)) => Some((
                L1BatchNumber(l1_batch_number as u32),
                l1_batch_tx_index as u16,
            )),
            _ => None,
        });
        Ok(result)
    }

    pub async fn get_trace_for_miniblock(
        &mut self,
        block_number: MiniblockNumber,
    ) -> sqlx::Result<Vec<Call>> {
        Ok(sqlx::query_as!(
            CallTrace,
            r#"
            SELECT
                *
            FROM
                call_traces
            WHERE
                tx_hash IN (
                    SELECT
                        hash
                    FROM
                        transactions
                    WHERE
                        miniblock_number = $1
                )
            "#,
            block_number.0 as i64
        )
        .fetch_all(self.storage.conn())
        .await?
        .into_iter()
        .map(Call::from)
        .collect())
    }

    /// Returns `base_fee_per_gas` for miniblock range [min(newest_block - block_count + 1, 0), newest_block]
    /// in descending order of miniblock numbers.
    pub async fn get_fee_history(
        &mut self,
        newest_block: MiniblockNumber,
        block_count: u64,
    ) -> sqlx::Result<Vec<U256>> {
        let result: Vec<_> = sqlx::query!(
            r#"
            SELECT
                base_fee_per_gas
            FROM
                miniblocks
            WHERE
                number <= $1
            ORDER BY
                number DESC
            LIMIT
                $2
            "#,
            newest_block.0 as i64,
            block_count as i64
        )
        .fetch_all(self.storage.conn())
        .await?
        .into_iter()
        .map(|row| bigdecimal_to_u256(row.base_fee_per_gas))
        .collect();

        Ok(result)
    }

    pub async fn get_block_details(
        &mut self,
        block_number: MiniblockNumber,
        current_operator_address: Address,
    ) -> sqlx::Result<Option<api::BlockDetails>> {
        {
            let storage_block_details = sqlx::query_as!(
                StorageBlockDetails,
                r#"
                SELECT
                    miniblocks.number,
                    COALESCE(
                        miniblocks.l1_batch_number,
                        (
                            SELECT
                                (MAX(number) + 1)
                            FROM
                                l1_batches
                        )
                    ) AS "l1_batch_number!",
                    miniblocks.timestamp,
                    miniblocks.l1_tx_count,
                    miniblocks.l2_tx_count,
                    miniblocks.hash AS "root_hash?",
                    commit_tx.tx_hash AS "commit_tx_hash?",
                    commit_tx.confirmed_at AS "committed_at?",
                    prove_tx.tx_hash AS "prove_tx_hash?",
                    prove_tx.confirmed_at AS "proven_at?",
                    execute_tx.tx_hash AS "execute_tx_hash?",
                    execute_tx.confirmed_at AS "executed_at?",
                    miniblocks.l1_gas_price,
                    miniblocks.l2_fair_gas_price,
                    miniblocks.bootloader_code_hash,
                    miniblocks.default_aa_code_hash,
                    miniblocks.protocol_version,
                    l1_batches.fee_account_address AS "fee_account_address?"
                FROM
                    miniblocks
                    LEFT JOIN l1_batches ON miniblocks.l1_batch_number = l1_batches.number
                    LEFT JOIN eth_txs_history AS commit_tx ON (
                        l1_batches.eth_commit_tx_id = commit_tx.eth_tx_id
                        AND commit_tx.confirmed_at IS NOT NULL
                    )
                    LEFT JOIN eth_txs_history AS prove_tx ON (
                        l1_batches.eth_prove_tx_id = prove_tx.eth_tx_id
                        AND prove_tx.confirmed_at IS NOT NULL
                    )
                    LEFT JOIN eth_txs_history AS execute_tx ON (
                        l1_batches.eth_execute_tx_id = execute_tx.eth_tx_id
                        AND execute_tx.confirmed_at IS NOT NULL
                    )
                WHERE
                    miniblocks.number = $1
                "#,
                block_number.0 as i64
            )
            .instrument("get_block_details")
            .with_arg("block_number", &block_number)
            .report_latency()
            .fetch_optional(self.storage.conn())
            .await?;

            Ok(storage_block_details.map(|storage_block_details| {
                storage_block_details.into_block_details(current_operator_address)
            }))
        }
    }

    pub async fn get_l1_batch_details(
        &mut self,
        l1_batch_number: L1BatchNumber,
    ) -> sqlx::Result<Option<api::L1BatchDetails>> {
        {
            let l1_batch_details: Option<StorageL1BatchDetails> = sqlx::query_as!(
                StorageL1BatchDetails,
                r#"
                SELECT
                    l1_batches.number,
                    l1_batches.timestamp,
                    l1_batches.l1_tx_count,
                    l1_batches.l2_tx_count,
                    l1_batches.hash AS "root_hash?",
                    commit_tx.tx_hash AS "commit_tx_hash?",
                    commit_tx.confirmed_at AS "committed_at?",
                    prove_tx.tx_hash AS "prove_tx_hash?",
                    prove_tx.confirmed_at AS "proven_at?",
                    execute_tx.tx_hash AS "execute_tx_hash?",
                    execute_tx.confirmed_at AS "executed_at?",
                    l1_batches.l1_gas_price,
                    l1_batches.l2_fair_gas_price,
                    l1_batches.bootloader_code_hash,
                    l1_batches.default_aa_code_hash
                FROM
                    l1_batches
                    LEFT JOIN eth_txs_history AS commit_tx ON (
                        l1_batches.eth_commit_tx_id = commit_tx.eth_tx_id
                        AND commit_tx.confirmed_at IS NOT NULL
                    )
                    LEFT JOIN eth_txs_history AS prove_tx ON (
                        l1_batches.eth_prove_tx_id = prove_tx.eth_tx_id
                        AND prove_tx.confirmed_at IS NOT NULL
                    )
                    LEFT JOIN eth_txs_history AS execute_tx ON (
                        l1_batches.eth_execute_tx_id = execute_tx.eth_tx_id
                        AND execute_tx.confirmed_at IS NOT NULL
                    )
                WHERE
                    l1_batches.number = $1
                "#,
                l1_batch_number.0 as i64
            )
            .instrument("get_l1_batch_details")
            .with_arg("l1_batch_number", &l1_batch_number)
            .report_latency()
            .fetch_optional(self.storage.conn())
            .await?;

            Ok(l1_batch_details.map(api::L1BatchDetails::from))
        }
    }
}

#[cfg(test)]
mod tests {
    use zksync_types::{
        block::{MiniblockHasher, MiniblockHeader},
        MiniblockNumber, ProtocolVersion, ProtocolVersionId,
    };

    use super::*;
    use crate::{tests::create_miniblock_header, ConnectionPool};

    #[tokio::test]
    async fn getting_web3_block_and_tx_count() {
        let connection_pool = ConnectionPool::test_pool().await;
        let mut conn = connection_pool.access_storage().await.unwrap();
        conn.blocks_dal()
            .delete_miniblocks(MiniblockNumber(0))
            .await
            .unwrap();
        conn.protocol_versions_dal()
            .save_protocol_version_with_tx(ProtocolVersion::default())
            .await;
        let header = MiniblockHeader {
            l1_tx_count: 3,
            l2_tx_count: 5,
            ..create_miniblock_header(0)
        };
        conn.blocks_dal().insert_miniblock(&header).await.unwrap();

        let block_hash = MiniblockHasher::new(MiniblockNumber(0), 0, H256::zero())
            .finalize(ProtocolVersionId::latest());
        let block_ids = [
            api::BlockId::Number(api::BlockNumber::Earliest),
            api::BlockId::Number(api::BlockNumber::Latest),
            api::BlockId::Number(api::BlockNumber::Number(0.into())),
            api::BlockId::Hash(block_hash),
        ];
        for block_id in block_ids {
            let block = conn
                .blocks_web3_dal()
                .get_block_by_web3_block_id(block_id, false, L2ChainId::from(270))
                .await;
            let block = block.unwrap().unwrap();
            assert!(block.transactions.is_empty());
            assert_eq!(block.number, U64::zero());
            assert_eq!(block.hash, block_hash);

            let tx_count = conn.blocks_web3_dal().get_block_tx_count(block_id).await;
            assert_eq!(tx_count.unwrap(), Some((MiniblockNumber(0), 8.into())));
        }

        let non_existing_block_hash = MiniblockHasher::new(MiniblockNumber(1), 1, H256::zero())
            .finalize(ProtocolVersionId::latest());
        let non_existing_block_ids = [
            api::BlockId::Number(api::BlockNumber::Pending),
            api::BlockId::Number(api::BlockNumber::Number(1.into())),
            api::BlockId::Hash(non_existing_block_hash),
        ];
        for block_id in non_existing_block_ids {
            let block = conn
                .blocks_web3_dal()
                .get_block_by_web3_block_id(block_id, false, L2ChainId::from(270))
                .await;
            assert!(block.unwrap().is_none());

            let tx_count = conn.blocks_web3_dal().get_block_tx_count(block_id).await;
            assert_eq!(tx_count.unwrap(), None);
        }
    }

    #[tokio::test]
    async fn resolving_earliest_block_id() {
        let connection_pool = ConnectionPool::test_pool().await;
        let mut conn = connection_pool.access_storage().await.unwrap();
        conn.blocks_dal()
            .delete_miniblocks(MiniblockNumber(0))
            .await
            .unwrap();

        let miniblock_number = conn
            .blocks_web3_dal()
            .resolve_block_id(api::BlockId::Number(api::BlockNumber::Earliest))
            .await;
        assert_eq!(miniblock_number.unwrap(), Some(MiniblockNumber(0)));
    }

    #[tokio::test]
    async fn resolving_latest_block_id() {
        let connection_pool = ConnectionPool::test_pool().await;
        let mut conn = connection_pool.access_storage().await.unwrap();
        conn.blocks_dal()
            .delete_miniblocks(MiniblockNumber(0))
            .await
            .unwrap();
        conn.protocol_versions_dal()
            .save_protocol_version_with_tx(ProtocolVersion::default())
            .await;
        conn.blocks_dal()
            .insert_miniblock(&create_miniblock_header(0))
            .await
            .unwrap();

        let miniblock_number = conn
            .blocks_web3_dal()
            .resolve_block_id(api::BlockId::Number(api::BlockNumber::Latest))
            .await;
        assert_eq!(miniblock_number.unwrap(), Some(MiniblockNumber(0)));

        let miniblock_number = conn
            .blocks_web3_dal()
            .resolve_block_id(api::BlockId::Number(api::BlockNumber::Number(0.into())))
            .await;
        assert_eq!(miniblock_number.unwrap(), Some(MiniblockNumber(0)));
        let miniblock_number = conn
            .blocks_web3_dal()
            .resolve_block_id(api::BlockId::Number(api::BlockNumber::Number(1.into())))
            .await;
        assert_eq!(miniblock_number.unwrap(), None);

        conn.blocks_dal()
            .insert_miniblock(&create_miniblock_header(1))
            .await
            .unwrap();
        let miniblock_number = conn
            .blocks_web3_dal()
            .resolve_block_id(api::BlockId::Number(api::BlockNumber::Latest))
            .await;
        assert_eq!(miniblock_number.unwrap(), Some(MiniblockNumber(1)));

        let miniblock_number = conn
            .blocks_web3_dal()
            .resolve_block_id(api::BlockId::Number(api::BlockNumber::Pending))
            .await;
        assert_eq!(miniblock_number.unwrap(), Some(MiniblockNumber(2)));

        let miniblock_number = conn
            .blocks_web3_dal()
            .resolve_block_id(api::BlockId::Number(api::BlockNumber::Number(1.into())))
            .await;
        assert_eq!(miniblock_number.unwrap(), Some(MiniblockNumber(1)));
    }

    #[tokio::test]
    async fn resolving_block_by_hash() {
        let connection_pool = ConnectionPool::test_pool().await;
        let mut conn = connection_pool.access_storage().await.unwrap();
        conn.blocks_dal()
            .delete_miniblocks(MiniblockNumber(0))
            .await
            .unwrap();
        conn.protocol_versions_dal()
            .save_protocol_version_with_tx(ProtocolVersion::default())
            .await;
        conn.blocks_dal()
            .insert_miniblock(&create_miniblock_header(0))
            .await
            .unwrap();

        let hash = MiniblockHasher::new(MiniblockNumber(0), 0, H256::zero())
            .finalize(ProtocolVersionId::latest());
        let miniblock_number = conn
            .blocks_web3_dal()
            .resolve_block_id(api::BlockId::Hash(hash))
            .await;
        assert_eq!(miniblock_number.unwrap(), Some(MiniblockNumber(0)));

        let hash = MiniblockHasher::new(MiniblockNumber(1), 1, H256::zero())
            .finalize(ProtocolVersionId::latest());
        let miniblock_number = conn
            .blocks_web3_dal()
            .resolve_block_id(api::BlockId::Hash(hash))
            .await;
        assert_eq!(miniblock_number.unwrap(), None);
    }
<<<<<<< HEAD

    #[tokio::test]
    async fn getting_miniblocks_for_virtual_block() {
        let connection_pool = ConnectionPool::test_pool().await;
        let mut conn = connection_pool.access_storage().await.unwrap();

        conn.protocol_versions_dal()
            .save_protocol_version_with_tx(ProtocolVersion::default())
            .await;

        let mut header = MiniblockHeader {
            number: MiniblockNumber(0),
            timestamp: 0,
            hash: miniblock_hash(MiniblockNumber(0), 0, H256::zero(), H256::zero()),
            l1_tx_count: 0,
            l2_tx_count: 0,
            base_fee_per_gas: 100,
            l1_gas_price: 100,
            l2_fair_gas_price: 100,
            pubdata_price: 100,
            base_system_contracts_hashes: BaseSystemContractsHashes::default(),
            protocol_version: Some(ProtocolVersionId::default()),
            virtual_blocks: 0,
        };
        conn.blocks_dal().insert_miniblock(&header).await.unwrap();
        conn.blocks_dal()
            .mark_miniblocks_as_executed_in_l1_batch(L1BatchNumber(0))
            .await
            .unwrap();

        header.number = MiniblockNumber(1);
        conn.blocks_dal().insert_miniblock(&header).await.unwrap();
        conn.blocks_dal()
            .mark_miniblocks_as_executed_in_l1_batch(L1BatchNumber(1))
            .await
            .unwrap();

        for i in 2..=100 {
            header.number = MiniblockNumber(i);
            header.virtual_blocks = 5;

            conn.blocks_dal().insert_miniblock(&header).await.unwrap();
            conn.blocks_dal()
                .mark_miniblocks_as_executed_in_l1_batch(L1BatchNumber(i))
                .await
                .unwrap();
        }

        let virtual_block_ranges = [
            (2, 4),
            (20, 24),
            (11, 15),
            (1, 10),
            (88, 99),
            (1, 100),
            (1000000, 10000000),
        ];
        let expected_miniblock_ranges = [
            (Some(2), Some(1)),
            (Some(5), Some(5)),
            (Some(4), Some(4)),
            (Some(2), Some(3)),
            (Some(19), Some(20)),
            (Some(2), Some(21)),
            (None, Some(100)),
        ];

        let inputs_with_expected_values =
            IntoIterator::into_iter(virtual_block_ranges).zip(expected_miniblock_ranges);
        for (
            (virtual_block_start, virtual_block_end),
            (expected_miniblock_from, expected_miniblock_to),
        ) in inputs_with_expected_values
        {
            // migration_start_l1_batch_number = 1
            let miniblock_from = conn
                .blocks_web3_dal()
                .get_miniblock_for_virtual_block_from(1, virtual_block_start)
                .await
                .unwrap();
            assert_eq!(miniblock_from, expected_miniblock_from);

            let miniblock_to = conn
                .blocks_web3_dal()
                .get_miniblock_for_virtual_block_to(1, virtual_block_end)
                .await
                .unwrap();
            assert_eq!(miniblock_to, expected_miniblock_to);
        }
    }
=======
>>>>>>> 6c5dbb8b
}<|MERGE_RESOLUTION|>--- conflicted
+++ resolved
@@ -798,97 +798,4 @@
             .await;
         assert_eq!(miniblock_number.unwrap(), None);
     }
-<<<<<<< HEAD
-
-    #[tokio::test]
-    async fn getting_miniblocks_for_virtual_block() {
-        let connection_pool = ConnectionPool::test_pool().await;
-        let mut conn = connection_pool.access_storage().await.unwrap();
-
-        conn.protocol_versions_dal()
-            .save_protocol_version_with_tx(ProtocolVersion::default())
-            .await;
-
-        let mut header = MiniblockHeader {
-            number: MiniblockNumber(0),
-            timestamp: 0,
-            hash: miniblock_hash(MiniblockNumber(0), 0, H256::zero(), H256::zero()),
-            l1_tx_count: 0,
-            l2_tx_count: 0,
-            base_fee_per_gas: 100,
-            l1_gas_price: 100,
-            l2_fair_gas_price: 100,
-            pubdata_price: 100,
-            base_system_contracts_hashes: BaseSystemContractsHashes::default(),
-            protocol_version: Some(ProtocolVersionId::default()),
-            virtual_blocks: 0,
-        };
-        conn.blocks_dal().insert_miniblock(&header).await.unwrap();
-        conn.blocks_dal()
-            .mark_miniblocks_as_executed_in_l1_batch(L1BatchNumber(0))
-            .await
-            .unwrap();
-
-        header.number = MiniblockNumber(1);
-        conn.blocks_dal().insert_miniblock(&header).await.unwrap();
-        conn.blocks_dal()
-            .mark_miniblocks_as_executed_in_l1_batch(L1BatchNumber(1))
-            .await
-            .unwrap();
-
-        for i in 2..=100 {
-            header.number = MiniblockNumber(i);
-            header.virtual_blocks = 5;
-
-            conn.blocks_dal().insert_miniblock(&header).await.unwrap();
-            conn.blocks_dal()
-                .mark_miniblocks_as_executed_in_l1_batch(L1BatchNumber(i))
-                .await
-                .unwrap();
-        }
-
-        let virtual_block_ranges = [
-            (2, 4),
-            (20, 24),
-            (11, 15),
-            (1, 10),
-            (88, 99),
-            (1, 100),
-            (1000000, 10000000),
-        ];
-        let expected_miniblock_ranges = [
-            (Some(2), Some(1)),
-            (Some(5), Some(5)),
-            (Some(4), Some(4)),
-            (Some(2), Some(3)),
-            (Some(19), Some(20)),
-            (Some(2), Some(21)),
-            (None, Some(100)),
-        ];
-
-        let inputs_with_expected_values =
-            IntoIterator::into_iter(virtual_block_ranges).zip(expected_miniblock_ranges);
-        for (
-            (virtual_block_start, virtual_block_end),
-            (expected_miniblock_from, expected_miniblock_to),
-        ) in inputs_with_expected_values
-        {
-            // migration_start_l1_batch_number = 1
-            let miniblock_from = conn
-                .blocks_web3_dal()
-                .get_miniblock_for_virtual_block_from(1, virtual_block_start)
-                .await
-                .unwrap();
-            assert_eq!(miniblock_from, expected_miniblock_from);
-
-            let miniblock_to = conn
-                .blocks_web3_dal()
-                .get_miniblock_for_virtual_block_to(1, virtual_block_end)
-                .await
-                .unwrap();
-            assert_eq!(miniblock_to, expected_miniblock_to);
-        }
-    }
-=======
->>>>>>> 6c5dbb8b
 }