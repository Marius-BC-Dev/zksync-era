--- conflicted
+++ resolved
@@ -2,15 +2,11 @@
 use clap::{Parser, Subcommand};
 use tokio::io::{self, AsyncReadExt};
 
-<<<<<<< HEAD
-use zksync_config::{ContractsConfig, DBConfig, ETHClientConfig, ETHSenderConfig};
-=======
 use zksync_config::{ContractsConfig, DBConfig, ETHClientConfig, ETHSenderConfig, PostgresConfig};
 use zksync_dal::ConnectionPool;
 use zksync_env_config::FromEnv;
 use zksync_types::{L1BatchNumber, U256};
 
->>>>>>> 5f61d8d0
 use zksync_core::block_reverter::{
     BlockReverter, BlockReverterEthConfig, BlockReverterFlags, L1ExecutedBatchesRevert,
 };
@@ -102,20 +98,14 @@
     let postgres_config = PostgresConfig::from_env().context("PostgresConfig::from_env()")?;
     let config = BlockReverterEthConfig::new(eth_sender, contracts, eth_client.web3_url.clone());
 
-<<<<<<< HEAD
-    let connection_pool = ServerConnectionPool::builder(DbVariant::Master)
-        .build()
-        .await
-        .context("failed to build a connection pool")?;
-=======
-    let connection_pool = ConnectionPool::builder(
+    let connection_pool = ServerConnectionPool::builder(
         postgres_config.master_url()?,
         postgres_config.max_connections()?,
     )
     .build()
     .await
     .context("failed to build a connection pool")?;
->>>>>>> 5f61d8d0
+
     let mut block_reverter = BlockReverter::new(
         db_config.state_keeper_db_path,
         db_config.merkle_tree.path,
